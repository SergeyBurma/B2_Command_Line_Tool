######################################################################
#
# File: b2/bucket.py
#
# Copyright 2016 Backblaze Inc. All Rights Reserved.
#
# License https://www.backblaze.com/using_b2_code.html
#
######################################################################

import six
import threading

from .download_dest import DownloadDestProgressWrapper
from .exception import (
    AlreadyFailed, B2Error, MaxFileSizeExceeded, MaxRetriesExceeded, UnrecognizedBucketType
)
from .file_version import FileVersionInfoFactory
from .progress import DoNothingProgressListener, AbstractProgressListener, RangeOfInputStream, StreamWithProgress
from .unfinished_large_file import UnfinishedLargeFile
from .upload_source import UploadSourceBytes, UploadSourceLocalFile
from .utils import b2_url_encode, choose_part_ranges, hex_sha1_of_stream, interruptible_get_result, validate_b2_file_name
from .utils import B2TraceMeta, disable_trace, limit_trace_arguments


class LargeFileUploadState(object):
    """
    Tracks the status of uploading a large file, accepting updates
    from the tasks that upload each of the parts.

    The aggregated progress is passed on to a ProgressListener that
    reports the progress for the file as a whole.

    This class is THREAD SAFE.
    """

    def __init__(self, file_progress_listener):
        self.lock = threading.RLock()
        self.error_message = None
        self.file_progress_listener = file_progress_listener
        self.part_number_to_part_state = {}
        self.bytes_completed = 0

    def set_error(self, message):
        with self.lock:
            self.error_message = message

    def has_error(self):
        with self.lock:
            return self.error_message is not None

    def get_error_message(self):
        with self.lock:
            assert self.has_error()
            return self.error_message

    def update_part_bytes(self, bytes_delta):
        with self.lock:
            self.bytes_completed += bytes_delta
            self.file_progress_listener.bytes_completed(self.bytes_completed)


class PartProgressReporter(AbstractProgressListener):
    """
    An adapter that listens to the progress of upload a part and
    gives the information to a LargeFileUploadState.

    Accepts absolute bytes_completed from the uploader, and reports
    deltas to the LargeFileUploadState.  The bytes_completed for the
    part will drop back to 0 on a retry, which will result in a
    negative delta.
    """

    def __init__(self, large_file_upload_state):
        self.large_file_upload_state = large_file_upload_state
        self.prev_byte_count = 0

    def bytes_completed(self, byte_count):
        self.large_file_upload_state.update_part_bytes(byte_count - self.prev_byte_count)
        self.prev_byte_count = byte_count

    def close(self):
        pass

    def set_total_bytes(self, total_byte_count):
        pass


@six.add_metaclass(B2TraceMeta)
class Bucket(object):
    """
    Provides access to a bucket in B2: listing files, uploading and downloading.
    """

    DEFAULT_CONTENT_TYPE = 'b2/x-auto'
    MAX_UPLOAD_ATTEMPTS = 5
    MAX_LARGE_FILE_SIZE = 10 * 1000 * 1000 * 1000 * 1000  # 10 TB

    def __init__(self, api, id_, name=None, type_=None):
        self.api = api
        self.id_ = id_
        self.name = name
        self.type_ = type_

    def get_id(self):
        return self.id_

    def set_type(self, type_):
        account_id = self.api.account_info.get_account_id()
        return self.api.session.update_bucket(account_id, self.id_, type_)

    def cancel_large_file(self, file_id):
        return self.api.cancel_large_file(file_id)

    def download_file_by_id(self, file_id, download_dest, progress_listener=None):
        self.api.download_file_by_id(file_id, download_dest, progress_listener)

    def download_file_by_name(self, file_name, download_dest, progress_listener=None):
        progress_listener = progress_listener or DoNothingProgressListener()
        self.api.session.download_file_by_name(
            self.name,
            file_name,
            DownloadDestProgressWrapper(download_dest, progress_listener),
            url_factory=self.api.account_info.get_download_url
        )
        progress_listener.close()

    def list_parts(self, file_id, start_part_number=None, batch_size=None):
        return self.api.list_parts(file_id, start_part_number, batch_size)

    def ls(
        self,
        folder_to_list='',
        show_versions=False,
        max_entries=None,
        recursive=False,
        fetch_count=100
    ):
        """Pretends that folders exist, and yields the information about the files in a folder.

        B2 has a flat namespace for the files in a bucket, but there is a convention
        of using "/" as if there were folders.  This method searches through the
        flat namespace to find the files and "folders" that live within a given
        folder.

        When the `recursive` flag is set, lists all of the files in the given
        folder, and all of its sub-folders.

        :param folder: The name of the folder to list.  Must not start with "/".
                       Empty string means top-level folder.
        :param show_versions: When true returns info about all versions of a file,
                              when false, just returns info about the most recent
                              versions.
        :param max_entries: How many entries to return.  1 - 1000
        :param recursive:
        :return:
        """
        # Every file returned must have a name that starts with the
        # folder name and a "/".
        prefix = folder_to_list
        if prefix != '' and not prefix.endswith('/'):
            prefix += '/'

        # Loop until all files in the named directory have been listed.
        # The starting point of the first list_file_names request is the
        # prefix we're looking for.  The prefix ends with '/', which is
        # now allowed for file names, so no file name will match exactly,
        # but the first one after that point is the first file in that
        # "folder".   If the first search doesn't produce enough results,
        # then we keep calling list_file_names until we get all of the
        # names in this "folder".
        current_dir = None
        start_file_name = prefix
        start_file_id = None
        session = self.api.session
        while True:
            if show_versions:
                response = session.list_file_versions(
                    self.id_, start_file_name, start_file_id, fetch_count
                )
            else:
                response = session.list_file_names(self.id_, start_file_name, fetch_count)
            for entry in response['files']:
                file_version_info = FileVersionInfoFactory.from_api_response(entry)
                if not file_version_info.file_name.startswith(prefix):
                    # We're past the files we care about
                    return
                after_prefix = file_version_info.file_name[len(prefix):]
                if '/' not in after_prefix or recursive:
                    # This is not a folder, so we'll print it out and
                    # continue on.
                    yield file_version_info, None
                    current_dir = None
                else:
                    # This is a folder.  If it's different than the folder
                    # we're already in, then we can print it.  This check
                    # is needed, because all of the files in the folder
                    # will be in the list.
                    folder_with_slash = after_prefix.split('/')[0] + '/'
                    if folder_with_slash != current_dir:
                        folder_name = prefix + folder_with_slash
                        yield file_version_info, folder_name
                        current_dir = folder_with_slash
            if response['nextFileName'] is None:
                # The response says there are no more files in the bucket,
                # so we can stop.
                return

            # Now we need to set up the next search.  The response from
            # B2 has the starting point to continue with the next file,
            # but if we're in the middle of a "folder", we can skip ahead
            # to the end of the folder.  The character after '/' is '0',
            # so we'll replace the '/' with a '0' and start there.
            #
            # When recursive is True, current_dir is always None.
            if current_dir is None:
                start_file_name = response.get('nextFileName')
                start_file_id = response.get('nextFileId')
            else:
                start_file_name = max(response['nextFileName'],
                                      prefix + current_dir[:-1] + '0',)

    def list_file_names(self, start_filename=None, max_entries=None):
        """ legacy interface which just returns whatever remote API returns """
        return self.api.session.list_file_names(self.id_, start_filename, max_entries)

    def list_file_versions(self, start_filename=None, start_file_id=None, max_entries=None):
        """ legacy interface which just returns whatever remote API returns """
        return self.api.session.list_file_versions(
            self.id_, start_filename, start_file_id, max_entries
        )

    def list_unfinished_large_files(self, start_file_id=None, batch_size=None):
        """
        A generator that yields an UnfinishedLargeFile for each
        unfinished large file in the bucket, starting at the
        given file.
        """
        batch_size = batch_size or 100
        while True:
            batch = self.api.session.list_unfinished_large_files(
                self.id_, start_file_id, batch_size
            )
            for file_dict in batch['files']:
                yield UnfinishedLargeFile(file_dict)
            start_file_id = batch.get('nextFileId')
            if start_file_id is None:
                break

    def start_large_file(self, file_name, content_type=None, file_info=None):
        return UnfinishedLargeFile(
            self.api.session.start_large_file(self.id_, file_name, content_type, file_info)
        )

    @limit_trace_arguments(skip=('data_bytes',))
    def upload_bytes(
        self, data_bytes, file_name, content_type=None, file_infos=None, progress_listener=None
    ):
        """
        Upload bytes in memory to a B2 file
        """
        upload_source = UploadSourceBytes(data_bytes)
        return self.upload(
            upload_source,
            file_name,
            content_type=content_type,
            file_info=file_infos,
            progress_listener=progress_listener
        )

    def upload_local_file(
        self,
        local_file,
        file_name,
        content_type=None,
        file_infos=None,
        sha1_sum=None,
        min_part_size=None,
        progress_listener=None
    ):
        """
        Uploads a file on local disk to a B2 file.
        """
        upload_source = UploadSourceLocalFile(local_path=local_file, content_sha1=sha1_sum)
        return self.upload(
            upload_source,
            file_name,
            content_type=content_type,
            file_info=file_infos,
            min_part_size=min_part_size,
            progress_listener=progress_listener
        )

    def upload(
        self,
        upload_source,
        file_name,
        content_type=None,
        file_info=None,
        min_part_size=None,
        progress_listener=None
    ):
        """
        Uploads a file to B2, retrying as needed.

        The source of the upload is an UploadSource object that can be used to
        open (and re-open) the file.  The result of opening should be a binary
        file whose read() method returns bytes.

        :param upload_source: an UploadSource object that opens the source of the upload
        :param file_name: the file name of the new B2 file
        :param content_type: the MIME type, or None to accept the default based on file extension of the B2 file name
        :param file_infos: custom file info to be stored with the file
        :param min_part_size: the smallest part size to use
        :param progress_listener: object to notify as data is transferred
        :return:

        The function `opener` should return a file-like object, and it
        must be possible to call it more than once in case the upload
        is retried.
        """

        validate_b2_file_name(file_name)
        file_info = file_info or {}
        content_type = content_type or self.DEFAULT_CONTENT_TYPE
        progress_listener = progress_listener or DoNothingProgressListener()

        # We don't upload any large files unless all of the parts can be at least
        # the minimum part size.
        min_part_size = max(min_part_size or 0, self.api.account_info.get_minimum_part_size())
        min_large_file_size = min_part_size * 2
        if upload_source.get_content_length() < min_large_file_size:
            # Run small uploads in the same thread pool as large file uploads,
            # so that they share resources during a sync.
            f = self.api.get_thread_pool().submit(
                self._upload_small_file, upload_source, file_name, content_type, file_info,
                progress_listener
            )
            return f.result()
        else:
            return self._upload_large_file(
                upload_source, file_name, content_type, file_info, progress_listener
            )

    def _upload_small_file(
        self, upload_source, file_name, content_type, file_info, progress_listener
    ):
        content_length = upload_source.get_content_length()
        sha1_sum = upload_source.get_content_sha1()
        exception_info_list = []
        for _ in six.moves.xrange(self.MAX_UPLOAD_ATTEMPTS):
            # refresh upload data in every attempt to work around a "busy storage pod"
            upload_url, upload_auth_token = self._get_upload_data()

            try:
                with upload_source.open() as file:
                    progress_listener.set_total_bytes(content_length)
                    input_stream = StreamWithProgress(file, progress_listener)
                    upload_response = self.api.raw_api.upload_file(
                        upload_url, upload_auth_token, file_name, content_length, content_type,
                        sha1_sum, file_info, input_stream
                    )
                    self.api.account_info.put_bucket_upload_url(
                        self.id_, upload_url, upload_auth_token
                    )
                    progress_listener.close()
                    return FileVersionInfoFactory.from_api_response(upload_response)

            except B2Error as e:
                if not e.should_retry_upload():
                    raise
                exception_info_list.append(e)
                self.api.account_info.clear_bucket_upload_data(self.id_)

        raise MaxRetriesExceeded(self.MAX_UPLOAD_ATTEMPTS, exception_info_list)

    def _upload_large_file(
        self, upload_source, file_name, content_type, file_info, progress_listener
    ):
        content_length = upload_source.get_content_length()
        if self.MAX_LARGE_FILE_SIZE < content_length:
            raise MaxFileSizeExceeded(content_length, self.MAX_LARGE_FILE_SIZE)
        minimum_part_size = self.api.account_info.get_minimum_part_size()

        # Set up the progress reporting for the parts
        progress_listener.set_total_bytes(content_length)
        large_file_upload_state = LargeFileUploadState(progress_listener)

        # Select the part boundaries
        part_ranges = choose_part_ranges(content_length, minimum_part_size)

        # Check for unfinished files with same name
        unfinished_file, finished_parts = self._find_unfinished_file(
            upload_source, file_name, file_info, part_ranges
        )

        # Tell B2 we're going to upload a file if necessary
        if unfinished_file is None:
            unfinished_file = self.start_large_file(file_name, content_type, file_info)
        file_id = unfinished_file.file_id

        # Tell the executor to upload each of the parts
        part_futures = [
            self.api.get_thread_pool().submit(
                self._upload_part,
                file_id,
                part_index + 1,  # part number
                part_range,
                upload_source,
                large_file_upload_state,
                finished_parts
            ) for (part_index, part_range) in enumerate(part_ranges)
        ]

        # Collect the sha1 checksums of the parts as the uploads finish.
        # If any of them raised an exception, that same exception will
        # be raised here by result()
        part_sha1_array = [interruptible_get_result(f)['contentSha1'] for f in part_futures]

        # Finish the large file
        response = self.api.session.finish_large_file(file_id, part_sha1_array)
        progress_listener.close()
        return FileVersionInfoFactory.from_api_response(response)

    def _find_unfinished_file(self, upload_source, file_name, file_info, part_ranges):
        """
        Find an unfinished file which may be used to resume a large file upload. The
        file is found using the filename and comparing the uploaded parts against
        the local file.
        """
        for file_ in self.list_unfinished_large_files():
            if file_.file_name == file_name and file_.file_info == file_info:
                files_match = True
                finished_parts = {}
                for part in self.list_parts(file_.file_id):
                    # Compare part sizes
                    offset, part_length = part_ranges[part.part_number - 1]
                    if part_length != part.content_length:
                        files_match = False
                        break

                    # Compare hash
                    with upload_source.open() as f:
                        f.seek(offset)
                        sha1_sum = hex_sha1_of_stream(f, part_length)
                    if sha1_sum != part.content_sha1:
                        files_match = False
                        break

                    # Save part
                    finished_parts[part.part_number] = part

                # Skip not matching files or unfinished files with no uploaded parts
                if not files_match or not finished_parts:
                    continue

                # Return first matched file
                return file_, finished_parts
        return None, {}

    def _upload_part(
        self,
        file_id,
        part_number,
        part_range,
        upload_source,
        large_file_upload_state,
        finished_parts=None
    ):
        # Check if this part was uploaded before
        if finished_parts is not None and part_number in finished_parts:
            # Report this part finished
            part = finished_parts[part_number]
            large_file_upload_state.update_part_bytes(part.content_length)

            # Return SHA1 hash
            return {'contentSha1': part.content_sha1}

        # Compute the SHA1 of the part
        offset, content_length = part_range
        with upload_source.open() as f:
            f.seek(offset)
            sha1_sum = hex_sha1_of_stream(f, content_length)

        # Set up a progress listener
        part_progress_listener = PartProgressReporter(large_file_upload_state)

        # Retry the upload as needed
        exception_list = []
        for _ in six.moves.xrange(self.MAX_UPLOAD_ATTEMPTS):
            # refresh upload data in every attempt to work around a "busy storage pod"
            upload_url, upload_auth_token = self._get_upload_part_data(file_id)

            # if another part has already had an error there's no point in
            # uploading this part
            if large_file_upload_state.has_error():
                raise AlreadyFailed(large_file_upload_state.get_error_message())

            try:
                with upload_source.open() as file:
                    file.seek(offset)
                    range_stream = RangeOfInputStream(file, offset, content_length)
                    input_stream = StreamWithProgress(range_stream, part_progress_listener)
                    response = self.api.raw_api.upload_part(
                        upload_url, upload_auth_token, part_number, content_length, sha1_sum,
                        input_stream
                    )
                    assert sha1_sum == response['contentSha1']
                    self.api.account_info.put_large_file_upload_url(
                        file_id, upload_url, upload_auth_token
                    )
                    return response

            except B2Error as e:
                if not e.should_retry_upload():
                    raise
                exception_list.append(e)
                self.api.account_info.clear_bucket_upload_data(self.id_)

        large_file_upload_state.set_error(str(exception_list[-1]))
        raise MaxRetriesExceeded(self.MAX_UPLOAD_ATTEMPTS, exception_list)

    def _get_upload_data(self):
        """
        Takes ownership of an upload URL / auth token for the bucket and
        returns it.
        """
        account_info = self.api.account_info
        upload_url, upload_auth_token = account_info.take_bucket_upload_url(self.id_)
        if None not in (upload_url, upload_auth_token):
            return upload_url, upload_auth_token

        response = self.api.session.get_upload_url(self.id_)
        return response['uploadUrl'], response['authorizationToken']

    def _get_upload_part_data(self, file_id):
        """
        Makes sure that we have an upload URL and auth token for the given bucket and
        returns it.
        """
        account_info = self.api.account_info
        upload_url, upload_auth_token = account_info.take_large_file_upload_url(file_id)
        if None not in (upload_url, upload_auth_token):
            return upload_url, upload_auth_token

        response = self.api.session.get_upload_part_url(file_id)
        return (response['uploadUrl'], response['authorizationToken'])

    def get_download_url(self, filename):
        return "%s/file/%s/%s" % (
            self.api.account_info.get_download_url(),
            b2_url_encode(self.name),
            b2_url_encode(filename),
        )

    def hide_file(self, file_name):
        response = self.api.session.hide_file(self.id_, file_name)
        return FileVersionInfoFactory.from_api_response(response)

<<<<<<< HEAD
    @disable_trace
=======
    def delete_file_version(self, file_id, file_name):
        # filename argument is not first, because one day it may become optional
        return self.api.delete_file_version(file_id, file_name)

>>>>>>> 898db8d5
    def as_dict(self):  # TODO: refactor with other as_dict()
        result = {'accountId': self.api.account_info.get_account_id(),
                  'bucketId': self.id_,}
        if self.name is not None:
            result['bucketName'] = self.name
        if self.type_ is not None:
            result['bucketType'] = self.type_
        return result

    def __repr__(self):
        return 'Bucket<%s,%s,%s>' % (self.id_, self.name, self.type_)


class BucketFactory(object):
    @classmethod
    def from_api_response(cls, api, response):
        return [cls.from_api_bucket_dict(api, bucket_dict) for bucket_dict in response['buckets']]

    @classmethod
    def from_api_bucket_dict(cls, api, bucket_dict):
        """
            turns this:
            {
                "bucketType": "allPrivate",
                "bucketId": "a4ba6a39d8b6b5fd561f0010",
                "bucketName": "zsdfrtsazsdfafr",
                "accountId": "4aa9865d6f00"
            }
            into a Bucket object
        """
        bucket_name = bucket_dict['bucketName']
        bucket_id = bucket_dict['bucketId']
        type_ = bucket_dict['bucketType']
        if type_ is None:
            raise UnrecognizedBucketType(bucket_dict['bucketType'])
        return Bucket(api, bucket_id, bucket_name, type_)<|MERGE_RESOLUTION|>--- conflicted
+++ resolved
@@ -557,14 +557,11 @@
         response = self.api.session.hide_file(self.id_, file_name)
         return FileVersionInfoFactory.from_api_response(response)
 
-<<<<<<< HEAD
-    @disable_trace
-=======
     def delete_file_version(self, file_id, file_name):
         # filename argument is not first, because one day it may become optional
         return self.api.delete_file_version(file_id, file_name)
 
->>>>>>> 898db8d5
+    @disable_trace
     def as_dict(self):  # TODO: refactor with other as_dict()
         result = {'accountId': self.api.account_info.get_account_id(),
                   'bucketId': self.id_,}
