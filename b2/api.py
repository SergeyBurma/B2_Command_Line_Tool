--- conflicted
+++ resolved
@@ -15,14 +15,9 @@
 from .b2http import B2Http
 from .bucket import Bucket, BucketFactory
 from .cache import AuthInfoCache, DummyCache
-<<<<<<< HEAD
-from .exception import MissingAccountData, NonExistentBucket
-from .file_version import FileVersionInfoFactory
-=======
 from .download_dest import DownloadDestProgressWrapper
 from .exception import NonExistentBucket
 from .file_version import FileVersionInfoFactory, FileIdAndName
->>>>>>> 325dc42f
 from .part import PartFactory
 from .raw_api import B2RawApi
 from .session import B2Session
@@ -158,22 +153,12 @@
         self.cache.save_bucket(bucket)
         return bucket
 
-<<<<<<< HEAD
     def create_encrypted_bucket(self, name):
         return self.create_bucket(name, 'allPrivate')
 
-    def download_file_by_id(self, file_id, download_dest, progress_listener=None):
-        return self.get_bucket_by_file_id(file_id).download_file_by_id(
-            file_id, download_dest, progress_listener
-=======
     def download_file_by_id(self, file_id, download_dest, progress_listener=None, range_=None):
-        progress_listener = progress_listener or DoNothingProgressListener()
-        self.session.download_file_by_id(
-            file_id,
-            DownloadDestProgressWrapper(download_dest, progress_listener),
-            url_factory=self.account_info.get_download_url,
-            range_=range_,
->>>>>>> 325dc42f
+        return self.session.get_bucket_by_file_id(file_id).download_file_by_id(
+            file_id, download_dest, progress_listener, range_=range_
         )
 
     def get_bucket_by_id(self, bucket_id):
