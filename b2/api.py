--- conflicted
+++ resolved
@@ -144,23 +144,11 @@
         self.cache.save_bucket(bucket)
         return bucket
 
-<<<<<<< HEAD
     def create_encrypted_bucket(self, name):
         return self.create_bucket(name, 'allPrivate')
 
-    def download_file_by_id(self, file_id, download_dest):
-        url_factory = self.account_info.get_download_url
-        self.session.download_file_by_id(file_id, download_dest, url_factory=url_factory)
-=======
     def download_file_by_id(self, file_id, download_dest, progress_listener=None):
-        progress_listener = progress_listener or DoNothingProgressListener()
-        self.session.download_file_by_id(
-            file_id,
-            DownloadDestProgressWrapper(download_dest, progress_listener),
-            url_factory=self.account_info.get_download_url
-        )
-        progress_listener.close()
->>>>>>> 83619ed0
+        return self.get_bucket_by_file_id(file_id).download_file_by_id(file_id, download_dest, progress_listener)
 
     def get_bucket_by_id(self, bucket_id):
         return EncryptedBucket(self, bucket_id)
