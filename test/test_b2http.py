######################################################################
#
# File: test/test_b2http.py
#
# Copyright 2016 Backblaze Inc. All Rights Reserved.
#
# License https://www.backblaze.com/using_b2_code.html
#
######################################################################

from b2.b2http import _translate_and_retry, _translate_errors, B2Http
from b2.exception import BadJson, BrokenPipe, ConnectionError, ServiceError, UnknownError, UnknownHost
from b2.version import USER_AGENT
import requests
import six
import socket
import sys
import unittest

if sys.version_info < (3, 3):
    from mock import call, MagicMock, patch
else:
    from unittest.mock import call, MagicMock, patch


class TestTranslateErrors(unittest.TestCase):
    def test_ok(self):
        response = MagicMock()
        response.status_code = 200
        actual = _translate_errors(lambda: response)
        self.assertTrue(response is actual)  # no assertIs until 2.7

    def test_partial_content(self):
        response = MagicMock()
        response.status_code = 206
        actual = _translate_errors(lambda: response)
        self.assertTrue(response is actual)  # no assertIs until 2.7

    def test_b2_error(self):
        response = MagicMock()
        response.status_code = 503
        response.content = six.b('{"status": 503, "code": "server_busy", "message": "busy"}')
        # no assertRaises until 2.7
        try:
            _translate_errors(lambda: response)
            self.fail('should have raised ServiceError')
        except ServiceError:
            pass

    def test_broken_pipe(self):
        def fcn():
            raise requests.ConnectionError(
                requests.packages.urllib3.exceptions.ProtocolError(
                    "dummy", socket.error(20, 'Broken pipe')
                )
            )
        # no assertRaises until 2.7
        try:
            _translate_errors(fcn)
            self.fail('should have raised BrokenPipe')
        except BrokenPipe:
            pass

    def test_unknown_host(self):
        def fcn():
            raise requests.ConnectionError(
                requests.packages.urllib3.exceptions.MaxRetryError(
                    'AAA nodename nor servname provided, or not known AAA', 'http://example.com'
                )
            )
        # no assertRaises until 2.7
        try:
            _translate_errors(fcn)
            self.fail('should have raised UnknownHost')
        except UnknownHost:
            pass

    def test_connection_error(self):
        def fcn():
            raise requests.ConnectionError('a message')
        # no assertRaises until 2.7
        try:
            _translate_errors(fcn)
            self.fail('should have raised ConnectionError')
        except ConnectionError:
            pass

    def test_unknown_error(self):
        def fcn():
            raise Exception('a message')
        # no assertRaises until 2.7
        try:
            _translate_errors(fcn)
            self.fail('should have raised UnknownError')
        except UnknownError:
            pass


class TestTranslateAndRetry(unittest.TestCase):
    def setUp(self):
        self.response = MagicMock()
        self.response.status_code = 200

    def test_works_first_try(self):
        fcn = MagicMock()
        fcn.side_effect = [self.response]
        self.assertTrue(self.response is _translate_and_retry(fcn, 3))  # no assertIs until 2.7

    def test_non_retryable(self):
        with patch('time.sleep') as mock_time:
            fcn = MagicMock()
            fcn.side_effect = [BadJson('a'), self.response]
            # no assertRaises until 2.7
            try:
                _translate_and_retry(fcn, 3)
                self.fail('should have raised BadJson')
            except BadJson:
                pass
            self.assertEqual([], mock_time.mock_calls)

    def test_works_second_try(self):
        with patch('time.sleep') as mock_time:
            fcn = MagicMock()
            fcn.side_effect = [ServiceError('a'), self.response]
            self.assertTrue(self.response is _translate_and_retry(fcn, 3))  # no assertIs until 2.7
            self.assertEqual([call(1.0)], mock_time.mock_calls)

    def test_never_works(self):
        with patch('time.sleep') as mock_time:
            fcn = MagicMock()
            fcn.side_effect = [
                ServiceError('a'), ServiceError('a'), ServiceError('a'), self.response
            ]
            # no assertRaises until 2.7
            try:
                _translate_and_retry(fcn, 3)
                self.fail('should have raised ServiceError')
            except ServiceError:
                pass
            self.assertEqual([call(1.0), call(1.5)], mock_time.mock_calls)


class TestB2Http(unittest.TestCase):

    URL = 'http://example.com'
    HEADERS = dict(my_header='my_value')
    EXPECTED_HEADERS = {'my_header': 'my_value', 'User-Agent': USER_AGENT}
    PARAMS = dict(fileSize=100)
    PARAMS_JSON_BYTES = six.b('{"fileSize": 100}')

    def setUp(self):
        self.requests = MagicMock()
        self.response = MagicMock()
        self.b2_http = B2Http(self.requests)

    def test_post_json_return_json(self):
        self.requests.post.return_value = self.response
        self.response.status_code = 200
        self.response.content = six.b('{"color": "blue"}')
        response_dict = self.b2_http.post_json_return_json(self.URL, self.HEADERS, self.PARAMS)
        self.assertEqual({'color': 'blue'}, response_dict)
        (pos_args, kw_args) = self.requests.post.call_args
        self.assertEqual(self.URL, pos_args[0])
        self.assertEqual(self.EXPECTED_HEADERS, kw_args['headers'])
        actual_data = kw_args['data']
        actual_data.seek(0)
        self.assertEqual(self.PARAMS_JSON_BYTES, actual_data.read())

    def test_get_content(self):
        self.requests.get.return_value = self.response
        self.response.status_code = 200
        with self.b2_http.get_content(self.URL, self.HEADERS) as r:
<<<<<<< HEAD
            self.assertTrue(self.response is r)  # no assertIs until 2.7
        self.requests.get.assert_called_with(self.URL, headers=self.EXPECTED_HEADERS)
=======
            if IS_27_OR_LATER:
                self.assertIs(self.response, r)
        self.requests.get.assert_called_with(self.URL, headers=self.EXPECTED_HEADERS, stream=True)
>>>>>>> fba3d9af
        self.response.close.assert_called_with()<|MERGE_RESOLUTION|>--- conflicted
+++ resolved
@@ -170,12 +170,6 @@
         self.requests.get.return_value = self.response
         self.response.status_code = 200
         with self.b2_http.get_content(self.URL, self.HEADERS) as r:
-<<<<<<< HEAD
             self.assertTrue(self.response is r)  # no assertIs until 2.7
-        self.requests.get.assert_called_with(self.URL, headers=self.EXPECTED_HEADERS)
-=======
-            if IS_27_OR_LATER:
-                self.assertIs(self.response, r)
         self.requests.get.assert_called_with(self.URL, headers=self.EXPECTED_HEADERS, stream=True)
->>>>>>> fba3d9af
         self.response.close.assert_called_with()